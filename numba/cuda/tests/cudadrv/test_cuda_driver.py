<<<<<<< HEAD
from ctypes import byref, c_int, sizeof
from numba.cuda.cudadrv.driver import host_to_device, device_to_host, driver
from numba.cuda.cudadrv import devices, drvapi
from numba.cuda.testing import unittest, SerialMixin
=======
from ctypes import c_int, sizeof
from numba.cuda.cudadrv.driver import host_to_device, device_to_host
from numba.cuda.cudadrv import devices
from numba.cuda.testing import unittest, CUDATestCase
>>>>>>> 0b557491
from numba.cuda.testing import skip_on_cudasim

ptx1 = '''
    .version 1.4
    .target sm_10, map_f64_to_f32

    .entry _Z10helloworldPi (
    .param .u64 __cudaparm__Z10helloworldPi_A)
    {
    .reg .u32 %r<3>;
    .reg .u64 %rd<6>;
    .loc	14	4	0
$LDWbegin__Z10helloworldPi:
    .loc	14	6	0
    cvt.s32.u16 	%r1, %tid.x;
    ld.param.u64 	%rd1, [__cudaparm__Z10helloworldPi_A];
    cvt.u64.u16 	%rd2, %tid.x;
    mul.lo.u64 	%rd3, %rd2, 4;
    add.u64 	%rd4, %rd1, %rd3;
    st.global.s32 	[%rd4+0], %r1;
    .loc	14	7	0
    exit;
$LDWend__Z10helloworldPi:
    } // _Z10helloworldPi
'''

ptx2 = '''
.version 3.0
.target sm_20
.address_size 64

    .file	1 "/tmp/tmpxft_000012c7_00000000-9_testcuda.cpp3.i"
    .file	2 "testcuda.cu"

.entry _Z10helloworldPi(
    .param .u64 _Z10helloworldPi_param_0
)
{
    .reg .s32 	%r<3>;
    .reg .s64 	%rl<5>;


    ld.param.u64 	%rl1, [_Z10helloworldPi_param_0];
    cvta.to.global.u64 	%rl2, %rl1;
    .loc 2 6 1
    mov.u32 	%r1, %tid.x;
    mul.wide.u32 	%rl3, %r1, 4;
    add.s64 	%rl4, %rl2, %rl3;
    st.global.u32 	[%rl4], %r1;
    .loc 2 7 2
    ret;
}
'''


@skip_on_cudasim('CUDA Driver API unsupported in the simulator')
class TestCudaDriver(CUDATestCase):
    def setUp(self):
        self.assertTrue(len(devices.gpus) > 0)
        self.context = devices.get_context()
        device = self.context.device
        ccmajor, _ = device.compute_capability
        if ccmajor >= 2:
            self.ptx = ptx2
        else:
            self.ptx = ptx1

    def tearDown(self):
        del self.context

    def test_cuda_driver_basic(self):
        module = self.context.create_module_ptx(self.ptx)
        function = module.get_function('_Z10helloworldPi')

        array = (c_int * 100)()

        memory = self.context.memalloc(sizeof(array))

        host_to_device(memory, array, sizeof(array))

        function = function.configure((1,), (100,))
        function(memory)

        device_to_host(array, memory, sizeof(array))
        for i, v in enumerate(array):
            self.assertEqual(i, v)

        module.unload()

    def test_cuda_driver_stream_operations(self):
        module = self.context.create_module_ptx(self.ptx)
        function = module.get_function('_Z10helloworldPi')

        array = (c_int * 100)()

        stream = self.context.create_stream()

        with stream.auto_synchronize():
            memory = self.context.memalloc(sizeof(array))
            host_to_device(memory, array, sizeof(array), stream=stream)

            function = function.configure((1,), (100,), stream=stream)
            function(memory)

        device_to_host(array, memory, sizeof(array), stream=stream)

        for i, v in enumerate(array):
            self.assertEqual(i, v)

    def test_cuda_driver_default_stream(self):
        # Test properties of the default stream
        ds = self.context.get_default_stream()
        self.assertIn("Default CUDA stream", repr(ds))
        self.assertEqual(0, int(ds))
        # bool(stream) is the check that is done in memcpy to decide if async
        # version should be used. So the default (0) stream should be true-ish
        # even though 0 is usually false-ish in Python.
        self.assertTrue(ds)
        self.assertFalse(ds.external)

    def test_cuda_driver_legacy_default_stream(self):
        # Test properties of the legacy default stream
        ds = self.context.get_legacy_default_stream()
        self.assertIn("Legacy default CUDA stream", repr(ds))
        self.assertEqual(1, int(ds))
        self.assertTrue(ds)
        self.assertFalse(ds.external)

    def test_cuda_driver_per_thread_default_stream(self):
        # Test properties of the per-thread default stream
        ds = self.context.get_per_thread_default_stream()
        self.assertIn("Per-thread default CUDA stream", repr(ds))
        self.assertEqual(2, int(ds))
        self.assertTrue(ds)
        self.assertFalse(ds.external)

    def test_cuda_driver_stream(self):
        # Test properties of non-default streams
        s = self.context.create_stream()
        self.assertIn("CUDA stream", repr(s))
        self.assertNotIn("Default", repr(s))
        self.assertNotIn("External", repr(s))
        self.assertNotEqual(0, int(s))
        self.assertTrue(s)
        self.assertFalse(s.external)

    def test_cuda_driver_external_stream(self):
        # Test properties of a stream created from an external stream object.
        # We use the driver API directly to create a stream, to emulate an
        # external library creating a stream
        handle = drvapi.cu_stream()
        driver.cuStreamCreate(byref(handle), 0)
        ptr = handle.value
        s = self.context.create_external_stream(ptr)

        self.assertIn("External CUDA stream", repr(s))
        # Ensure neither "Default" nor "default"
        self.assertNotIn("efault", repr(s))
        self.assertEqual(ptr, int(s))
        self.assertTrue(s)
        self.assertTrue(s.external)

    def test_cuda_driver_occupancy(self):
        module = self.context.create_module_ptx(self.ptx)
        function = module.get_function('_Z10helloworldPi')

        value = self.context.get_active_blocks_per_multiprocessor(function, 128, 128)
        print('active blocks:', value)
        self.assertTrue(value > 0)
        def b2d(bs): return bs
        grid, block = self.context.get_max_potential_block_size(function, b2d, 128, 128)
        print('grid size:', grid, ', block size:', block)
        self.assertTrue(grid > 0)
        self.assertTrue(block > 0)

if __name__ == '__main__':
    unittest.main()
<|MERGE_RESOLUTION|>--- conflicted
+++ resolved
@@ -1,14 +1,7 @@
-<<<<<<< HEAD
 from ctypes import byref, c_int, sizeof
 from numba.cuda.cudadrv.driver import host_to_device, device_to_host, driver
 from numba.cuda.cudadrv import devices, drvapi
-from numba.cuda.testing import unittest, SerialMixin
-=======
-from ctypes import c_int, sizeof
-from numba.cuda.cudadrv.driver import host_to_device, device_to_host
-from numba.cuda.cudadrv import devices
 from numba.cuda.testing import unittest, CUDATestCase
->>>>>>> 0b557491
 from numba.cuda.testing import skip_on_cudasim
 
 ptx1 = '''
