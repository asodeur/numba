"""
Python wrapper that connects CPython interpreter to the numba dictobject.
"""
from collections.abc import MutableMapping

from numba.core.types import DictType, TypeRef
from numba.core.imputils import numba_typeref_ctor
from numba import njit, typeof
from numba.core import types, errors, config, cgutils
from numba.core.extending import (
    overload_method,
    overload,
    box,
    unbox,
    NativeValue,
    type_callable,
)
from numba.typed import dictobject
<<<<<<< HEAD
=======
from numba.core.typing import signature
>>>>>>> ed13dfa4


@njit
def _make_dict(keyty, valty):
    return dictobject._as_meminfo(dictobject.new_dict(keyty, valty))


@njit
def _length(d):
    return len(d)


@njit
def _setitem(d, key, value):
    d[key] = value


@njit
def _getitem(d, key):
    return d[key]


@njit
def _delitem(d, key):
    del d[key]


@njit
def _contains(d, key):
    return key in d


@njit
def _get(d, key, default):
    return d.get(key, default)


@njit
def _setdefault(d, key, default):
    return d.setdefault(key, default)


@njit
def _iter(d):
    return list(d.keys())


@njit
def _popitem(d):
    return d.popitem()


@njit
def _copy(d):
    return d.copy()


def _from_meminfo_ptr(ptr, dicttype):
    d = Dict(meminfo=ptr, dcttype=dicttype)
    return d


class Dict(MutableMapping):
    """A typed-dictionary usable in Numba compiled functions.

    Implements the MutableMapping interface.
    """

    def __new__(cls, dcttype=None, meminfo=None):
        if config.DISABLE_JIT:
            return dict.__new__(dict)
        else:
            return object.__new__(cls)

    @classmethod
    def empty(cls, key_type, value_type):
        """Create a new empty Dict with *key_type* and *value_type*
        as the types for the keys and values of the dictionary respectively.
        """
        if config.DISABLE_JIT:
            return dict()
        else:
            return cls(dcttype=DictType(key_type, value_type))

    def __init__(self, **kwargs):
        """
        For users, the constructor does not take any parameters.
        The keyword arguments are for internal use only.

        Parameters
        ----------
        dcttype : numba.core.types.DictType; keyword-only
            Used internally for the dictionary type.
        meminfo : MemInfo; keyword-only
            Used internally to pass the MemInfo object when boxing.
        """
        if kwargs:
            self._dict_type, self._opaque = self._parse_arg(**kwargs)
        else:
            self._dict_type = None

    def _parse_arg(self, dcttype, meminfo=None):
        if not isinstance(dcttype, DictType):
            raise TypeError('*dcttype* must be a DictType')

        if meminfo is not None:
            opaque = meminfo
        else:
            opaque = _make_dict(dcttype.key_type, dcttype.value_type)
        return dcttype, opaque

    @property
    def _numba_type_(self):
        if self._dict_type is None:
            raise TypeError("invalid operation on untyped dictionary")
        return self._dict_type

    @property
    def _typed(self):
        """Returns True if the dictionary is typed.
        """
        return self._dict_type is not None

    def _initialise_dict(self, key, value):
        dcttype = types.DictType(typeof(key), typeof(value))
        self._dict_type, self._opaque = self._parse_arg(dcttype)

    def __getitem__(self, key):
        if not self._typed:
            raise KeyError(key)
        else:
            return _getitem(self, key)

    def __setitem__(self, key, value):
        if not self._typed:
            self._initialise_dict(key, value)
        return _setitem(self, key, value)

    def __delitem__(self, key):
        if not self._typed:
            raise KeyError(key)
        _delitem(self, key)

    def __iter__(self):
        if not self._typed:
            return iter(())
        else:
            return iter(_iter(self))

    def __len__(self):
        if not self._typed:
            return 0
        else:
            return _length(self)

    def __contains__(self, key):
        if len(self) == 0:
            return False
        else:
            return _contains(self, key)

    def __str__(self):
        buf = []
        for k, v in self.items():
            buf.append("{}: {}".format(k, v))
        return '{{{0}}}'.format(', '.join(buf))

    def __repr__(self):
        body = str(self)
        prefix = str(self._dict_type)
        return "{prefix}({body})".format(prefix=prefix, body=body)

    def get(self, key, default=None):
        if not self._typed:
            return default
        return _get(self, key, default)

    def setdefault(self, key, default=None):
        if not self._typed:
            if default is not None:
                self._initialise_dict(key, default)
        return _setdefault(self, key, default)

    def popitem(self):
        if len(self) == 0:
            raise KeyError('dictionary is empty')
        return _popitem(self)

    def copy(self):
        return _copy(self)


# XXX: should we have a better way to classmethod
@overload_method(TypeRef, 'empty')
def typeddict_empty(cls, key_type, value_type):
    if cls.instance_type is not DictType:
        return

    def impl(cls, key_type, value_type):
        return dictobject.new_dict(key_type, value_type)

    return impl


@box(types.DictType)
def box_dicttype(typ, val, c):
    context = c.context
    builder = c.builder

    # XXX deduplicate
    ctor = cgutils.create_struct_proxy(typ)
    dstruct = ctor(context, builder, value=val)
    # Returns the plain MemInfo
    boxed_meminfo = c.box(
        types.MemInfoPointer(types.voidptr),
        dstruct.meminfo,
    )

    modname = c.context.insert_const_string(
        c.builder.module, 'numba.typed.typeddict',
    )
    typeddict_mod = c.pyapi.import_module_noblock(modname)
    fmp_fn = c.pyapi.object_getattr_string(typeddict_mod, '_from_meminfo_ptr')

    dicttype_obj = c.pyapi.unserialize(c.pyapi.serialize_object(typ))

    res = c.pyapi.call_function_objargs(fmp_fn, (boxed_meminfo, dicttype_obj))
    c.pyapi.decref(fmp_fn)
    c.pyapi.decref(typeddict_mod)
    c.pyapi.decref(boxed_meminfo)
    return res


@unbox(types.DictType)
def unbox_dicttype(typ, val, c):
    context = c.context

    miptr = c.pyapi.object_getattr_string(val, '_opaque')

    mip_type = types.MemInfoPointer(types.voidptr)
    native = c.unbox(mip_type, miptr)

    mi = native.value

    argtypes = mip_type, typeof(typ)

    def convert(mi, typ):
        return dictobject._from_meminfo(mi, typ)

    sig = signature(typ, *argtypes)
    nil_typeref = context.get_constant_null(argtypes[1])
    args = (mi, nil_typeref)
    is_error, dctobj = c.pyapi.call_jit_code(convert , sig, args)
    # decref here because we are stealing a reference.
    c.context.nrt.decref(c.builder, typ, dctobj)

    c.pyapi.decref(miptr)
    return NativeValue(dctobj, is_error=is_error)


#
# The following contains the logic for the type-inferred constructor
#


@type_callable(DictType)
def typeddict_call(context):
    """
    Defines typing logic for ``Dict()``.
    Produces Dict[undefined, undefined]
    """
    def typer():
        return types.DictType(types.undefined, types.undefined)
    return typer


@overload(numba_typeref_ctor)
def impl_numba_typeref_ctor(cls):
    """
    Defines ``Dict()``, the type-inferred version of the dictionary ctor.

    Parameters
    ----------
    cls : TypeRef
        Expecting a TypeRef of a precise DictType.

    See also: `redirect_type_ctor` in numba/target/bulitins.py
    """
    dict_ty = cls.instance_type
    if not isinstance(dict_ty, types.DictType):
        msg = "expecting a DictType but got {}".format(dict_ty)
        return  # reject
    # Ensure the dictionary is precisely typed.
    if not dict_ty.is_precise():
        msg = "expecting a precise DictType but got {}".format(dict_ty)
        raise errors.LoweringError(msg)

    key_type = types.TypeRef(dict_ty.key_type)
    value_type = types.TypeRef(dict_ty.value_type)

    def impl(cls):
        # Simply call .empty() with the key/value types from *cls*
        return Dict.empty(key_type, value_type)

    return impl<|MERGE_RESOLUTION|>--- conflicted
+++ resolved
@@ -16,10 +16,7 @@
     type_callable,
 )
 from numba.typed import dictobject
-<<<<<<< HEAD
-=======
 from numba.core.typing import signature
->>>>>>> ed13dfa4
 
 
 @njit
