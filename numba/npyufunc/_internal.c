--- conflicted
+++ resolved
@@ -137,11 +137,7 @@
 static PyObject *
 dufunc_call(PyDUFuncObject *self, PyObject *args, PyObject *kws)
 {
-<<<<<<< HEAD
-    PyObject *result=NULL;
-=======
     PyObject *result=NULL, *method=NULL;
->>>>>>> ba2fc927
 
     result = PyUFunc_Type.tp_call((PyObject *)self->ufunc, args, kws);
     if ((!self->frozen) &&
@@ -151,12 +147,7 @@
 
         /* Break back into Python when we fail at dispatch. */
         PyErr_Clear();
-<<<<<<< HEAD
-        PyObject *method = PyObject_GetAttrString(
-            (PyObject*)self, "_compile_for_args");
-=======
         method = PyObject_GetAttrString((PyObject*)self, "_compile_for_args");
->>>>>>> ba2fc927
 
         if (method) {
             result = PyObject_Call(method, args, kws);
@@ -204,11 +195,7 @@
     int nin=-1, nout=1;
     char *name=NULL, *doc=NULL;
 
-<<<<<<< HEAD
-    static char * kwlist[] = {"dispatcher", "identity", "keepalive", "nin",
-=======
     static char * kwlist[] = {"dispatcher", "identity", "_keepalive", "nin",
->>>>>>> ba2fc927
                               "nout", NULL};
 
     if (!PyArg_ParseTupleAndKeywords(args, kws, "O|iO!nn", kwlist,
@@ -285,14 +272,6 @@
 }
 
 static PyMemberDef dufunc_members[] = {
-<<<<<<< HEAD
-    {"dispatcher", T_OBJECT_EX, offsetof(PyDUFuncObject, dispatcher), 0,
-         "Dispatcher object for the core Python function."},
-    {"ufunc", T_OBJECT_EX, offsetof(PyDUFuncObject, ufunc), 0,
-         "Numpy Ufunc for the dynamic ufunc."},
-    {"keepalive", T_OBJECT_EX, offsetof(PyDUFuncObject, keepalive), 0,
-         "List of objects to keep alive during life of dufunc."},
-=======
     {"_dispatcher", T_OBJECT_EX, offsetof(PyDUFuncObject, dispatcher), 0,
          "Dispatcher object for the core Python function."},
     {"ufunc", T_OBJECT_EX, offsetof(PyDUFuncObject, ufunc), 0,
@@ -300,7 +279,6 @@
     {"_keepalive", T_OBJECT_EX, offsetof(PyDUFuncObject, keepalive), 0,
          "List of objects to keep alive during life of dufunc."},
     {NULL}
->>>>>>> ba2fc927
 };
 
 /* ____________________________________________________________
@@ -312,15 +290,10 @@
     PyCFunctionWithKeywords ufunc_accumulate;
     PyCFunctionWithKeywords ufunc_reduceat;
     PyCFunctionWithKeywords ufunc_outer;
-<<<<<<< HEAD
-    PyCFunction ufunc_at;
-} ufunc_dispatch = {NULL, NULL, NULL, NULL, NULL};
-=======
 #if NPY_API_VERSION >= 0x00000008
     PyCFunction ufunc_at;
 #endif
 } ufunc_dispatch;
->>>>>>> ba2fc927
 
 static int
 init_ufunc_dispatch(void)
@@ -332,13 +305,6 @@
         crnt_name = crnt->ml_name;
         switch(crnt_name[0]) {
         case 'a':
-<<<<<<< HEAD
-            if (strncmp(crnt_name, "at", 3) == 0) {
-                ufunc_dispatch.ufunc_at = crnt->ml_meth;
-            } else if (strncmp(crnt_name, "accumulate", 11) == 0) {
-                ufunc_dispatch.ufunc_accumulate =
-                    (PyCFunctionWithKeywords)crnt->ml_meth;
-=======
             if (strncmp(crnt_name, "accumulate", 11) == 0) {
                 ufunc_dispatch.ufunc_accumulate =
                     (PyCFunctionWithKeywords)crnt->ml_meth;
@@ -346,7 +312,6 @@
             } else if (strncmp(crnt_name, "at", 3) == 0) {
                 ufunc_dispatch.ufunc_at = crnt->ml_meth;
 #endif
->>>>>>> ba2fc927
             } else {
                 result = -1;
             }
@@ -377,13 +342,6 @@
     }
     if (result == 0) {
         /* Sanity check. */
-<<<<<<< HEAD
-        result = ((ufunc_dispatch.ufunc_reduce != NULL) &&
-                  (ufunc_dispatch.ufunc_accumulate != NULL) &&
-                  (ufunc_dispatch.ufunc_reduceat != NULL) &&
-                  (ufunc_dispatch.ufunc_outer != NULL) &&
-                  (ufunc_dispatch.ufunc_at != NULL));
-=======
         result = ((ufunc_dispatch.ufunc_reduce != NULL)
                   && (ufunc_dispatch.ufunc_accumulate != NULL)
                   && (ufunc_dispatch.ufunc_reduceat != NULL)
@@ -392,7 +350,6 @@
                   && (ufunc_dispatch.ufunc_at != NULL)
 #endif
                   );
->>>>>>> ba2fc927
     }
     return result;
 }
@@ -421,19 +378,13 @@
     return ufunc_dispatch.ufunc_outer((PyObject*)self->ufunc, args, kws);
 }
 
-<<<<<<< HEAD
-=======
 #if NPY_API_VERSION >= 0x00000008
->>>>>>> ba2fc927
 static PyObject *
 dufunc_at(PyDUFuncObject * self, PyObject * args)
 {
     return ufunc_dispatch.ufunc_at((PyObject*)self->ufunc, args);
 }
-<<<<<<< HEAD
-=======
-#endif
->>>>>>> ba2fc927
+#endif
 
 static PyObject *
 dufunc__compile_for_args(PyDUFuncObject * self, PyObject * args,
@@ -507,8 +458,6 @@
 
     arg_types_arr = _build_arg_types_array(arg_types, (Py_ssize_t)ufunc->nargs);
     if (!arg_types_arr) goto _dufunc__add_loop_fail;
-<<<<<<< HEAD
-=======
 
     /* Check to see if any of the input types are user defined dtypes.
        If they are, we should use PyUFunc_RegisterLoopForType() since
@@ -519,7 +468,6 @@
        PyUFunc_RegisterLoopForType(), defined by Numpy at
        .../numpy/core/src/umath/ufunc_object.c
     */
->>>>>>> ba2fc927
     for (idx = 0; idx < ufunc->nargs; idx++) {
         if (arg_types_arr[idx] >= NPY_USERDEF) {
             usertype = arg_types_arr[idx];
@@ -614,17 +562,11 @@
     {"outer",
         (PyCFunction)dufunc_outer,
         METH_VARARGS | METH_KEYWORDS, NULL},
-<<<<<<< HEAD
-    {"at",
-        (PyCFunction)dufunc_at,
-        METH_VARARGS, NULL},
-=======
 #if NPY_API_VERSION >= 0x00000008
     {"at",
         (PyCFunction)dufunc_at,
         METH_VARARGS, NULL},
 #endif
->>>>>>> ba2fc927
     {"_compile_for_args",
         (PyCFunction)dufunc__compile_for_args,
         METH_VARARGS | METH_KEYWORDS,
@@ -659,11 +601,7 @@
 }
 
 static PyGetSetDef dufunc_getsets[] = {
-<<<<<<< HEAD
-    {"frozen",
-=======
     {"_frozen",
->>>>>>> ba2fc927
      (getter)dufunc_getfrozen, (setter)dufunc_setfrozen,
      "flag indicating call-time compilation has been disabled",
      NULL},
