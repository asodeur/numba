--- conflicted
+++ resolved
@@ -1,12 +1,7 @@
 #from __future__ import division
 from nodes import UnaryOperation, BinaryOperation, ScalarNode
-<<<<<<< HEAD
 from array import Array, reduce_
 
-=======
-from array import Array
-import numba._npymath_exports as nbmath
->>>>>>> 85f6f2ef
 
 def create_unary_op(op_str):
     def unary_op(operand):
@@ -98,11 +93,7 @@
 
 
 binary_arithmetic_ufuncs = {'add':'operator.add', 'subtract':'operator.sub',
-<<<<<<< HEAD
-    'multiply':'operator.mul', 'divide':'operator.div', 'power':'operator.pow'}
-=======
         'multiply':'operator.mul', 'power':'operator.pow', 'division':'operator.div', 'floor_division':'operator.floordiv'}
->>>>>>> 85f6f2ef
 
 for name, op in binary_arithmetic_ufuncs.items():
     global_dict[name] = create_binary_op(op)
