--- conflicted
+++ resolved
@@ -12,12 +12,8 @@
 import weakref
 import warnings
 from types import ModuleType
-<<<<<<< HEAD
-from collections import Container
-=======
 from importlib import import_module
->>>>>>> 64fbf2b8
-from collections.abc import Mapping
+from collections.abc import Mapping, Sequence
 import numpy as np
 
 from inspect import signature as pysignature # noqa: F401
@@ -482,7 +478,7 @@
 
     Parameters
     ----------
-    numba_types : Container of numba Type instances.
+    numba_types : Sequence of numba Type instances.
     require_precise : bool
       If True, the returned Numba function type must be precise.
 
@@ -504,7 +500,7 @@
     """
     from numba.core.errors import NumbaExperimentalFeatureWarning
 
-    if not (isinstance(numba_types, Container) and
+    if not (isinstance(numba_types, Sequence) and
             len(numba_types) > 0 and
             isinstance(numba_types[0],
                        (types.Dispatcher, types.FunctionType))):
