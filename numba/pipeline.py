--- conflicted
+++ resolved
@@ -31,17 +31,14 @@
 from numba.asdl import schema
 from numba.minivect import minitypes
 import numba.visitors
-<<<<<<< HEAD
 
 from numba.specialize import comparisons
 from numba.specialize import loops
 from numba.specialize import exceptions
 from numba.specialize import funccalls
 from numba.specialize import exttypes
-=======
-from numba.specialize import comparisons, loops, exceptions, funccalls
+
 from numba import astsix
->>>>>>> 6e1fbd3c
 
 logger = logging.getLogger(__name__)
 
