--- conflicted
+++ resolved
@@ -42,12 +42,9 @@
 ll_bytes = cgutils.voidptr_t
 
 
-<<<<<<< HEAD
 _meminfo_dictptr = types.MemInfoPointer(types.voidptr)
 
 
-=======
->>>>>>> 88a4fa2b
 # The following enums must match _dictobject.c
 
 class DKIX(IntEnum):
@@ -805,16 +802,10 @@
     if not isinstance(dct, types.DictType):
         return
 
-<<<<<<< HEAD
-    def impl(dct, k, d=None):
-        if k not in dct:
-            dct[k] = d
-        return dct[k]
-=======
     def impl(dct, key, default=None):
         if key not in dct:
             dct[key] = default
->>>>>>> 88a4fa2b
+        return dct[key]
 
     return impl
 
