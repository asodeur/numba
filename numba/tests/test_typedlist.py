from itertools import product
from textwrap import dedent

import numpy as np

from numba import njit
<<<<<<< HEAD
from numba import int32, float32, types, prange, config
from numba import jitclass, typeof
from numba.typed import List, Dict
from numba.utils import IS_PY3
from numba.errors import TypingError
from .support import (TestCase, MemoryLeakMixin, unittest, override_config,
                      forbid_codegen)

from numba.unsafe.refcount import dump_refcount, get_refcount
=======
from numba import int32, float32, prange
from numba.core import types
from numba import typeof
from numba.typed import List, Dict
from numba.core.errors import TypingError
from numba.tests.support import (TestCase, MemoryLeakMixin, override_config,
                                 forbid_codegen, skip_parfors_unsupported)
>>>>>>> 13ece9b9

from numba.core.unsafe.refcount import get_refcount
from numba.experimental import jitclass


# global typed-list for testing purposes
global_typed_list = List.empty_list(int32)
for i in (1, 2, 3):
    global_typed_list.append(int32(i))


def to_tl(l):
    """ Convert cpython list to typed-list. """
    tl = List.empty_list(int32)
    for k in l:
        tl.append(k)
    return tl


class TestTypedList(MemoryLeakMixin, TestCase):
    def test_basic(self):
        l = List.empty_list(int32)
        # len
        self.assertEqual(len(l), 0)
        # append
        l.append(0)
        # len
        self.assertEqual(len(l), 1)
        # setitem
        l.append(0)
        l.append(0)
        l[0] = 10
        l[1] = 11
        l[2] = 12
        # getitem
        self.assertEqual(l[0], 10)
        self.assertEqual(l[1], 11)
        self.assertEqual(l[2], 12)
        self.assertEqual(l[-3], 10)
        self.assertEqual(l[-2], 11)
        self.assertEqual(l[-1], 12)
        # __iter__
        # the default __iter__ from MutableSequence will raise an IndexError
        # via __getitem__ and thus leak an exception, so this shouldn't
        for i in l:
            pass
        # contains
        self.assertTrue(10 in l)
        self.assertFalse(0 in l)
        # count
        l.append(12)
        self.assertEqual(l.count(0), 0)
        self.assertEqual(l.count(10), 1)
        self.assertEqual(l.count(12), 2)
        # pop
        self.assertEqual(len(l), 4)
        self.assertEqual(l.pop(), 12)
        self.assertEqual(len(l), 3)
        self.assertEqual(l.pop(1), 11)
        self.assertEqual(len(l), 2)
        # extend
        l.extend((100, 200, 300))
        self.assertEqual(len(l), 5)
        self.assertEqual(list(l), [10, 12, 100, 200, 300])
        # insert
        l.insert(0, 0)
        self.assertEqual(list(l), [0, 10, 12, 100, 200, 300])
        l.insert(3, 13)
        self.assertEqual(list(l), [0, 10, 12, 13, 100, 200, 300])
        l.insert(100, 400)
        self.assertEqual(list(l), [0, 10, 12, 13, 100, 200, 300, 400])
        # remove
        l.remove(0)
        l.remove(400)
        l.remove(13)
        self.assertEqual(list(l), [10, 12, 100, 200, 300])
        # clear
        l.clear()
        self.assertEqual(len(l), 0)
        self.assertEqual(list(l), [])
        # reverse
        l.extend(tuple(range(10, 20)))
        l.reverse()
        self.assertEqual(list(l), list(range(10, 20))[::-1])
        # copy
        new = l.copy()
        self.assertEqual(list(new), list(range(10, 20))[::-1])
        # equal
        self.assertEqual(l, new)
        # not equal
        new[-1] = 42
        self.assertNotEqual(l, new)
        # index
        self.assertEqual(l.index(15), 4)

    def test_unsigned_access(self):
        L = List.empty_list(int32)
        ui32_0 = types.uint32(0)
        ui32_1 = types.uint32(1)
        ui32_2 = types.uint32(2)

        # insert
        L.append(types.uint32(10))
        L.append(types.uint32(11))
        L.append(types.uint32(12))
        self.assertEqual(len(L), 3)

        # getitem
        self.assertEqual(L[ui32_0], 10)
        self.assertEqual(L[ui32_1], 11)
        self.assertEqual(L[ui32_2], 12)

        # setitem
        L[ui32_0] = 123
        L[ui32_1] = 456
        L[ui32_2] = 789
        self.assertEqual(L[ui32_0], 123)
        self.assertEqual(L[ui32_1], 456)
        self.assertEqual(L[ui32_2], 789)

        # index
        ui32_123 = types.uint32(123)
        ui32_456 = types.uint32(456)
        ui32_789 = types.uint32(789)
        self.assertEqual(L.index(ui32_123), 0)
        self.assertEqual(L.index(ui32_456), 1)
        self.assertEqual(L.index(ui32_789), 2)

        # delitem
        L.__delitem__(ui32_2)
        del L[ui32_1]
        self.assertEqual(len(L), 1)
        self.assertEqual(L[ui32_0], 123)

        # pop
        L.append(2)
        L.append(3)
        L.append(4)
        self.assertEqual(len(L), 4)
        self.assertEqual(L.pop(), 4)
        self.assertEqual(L.pop(ui32_2), 3)
        self.assertEqual(L.pop(ui32_1), 2)
        self.assertEqual(L.pop(ui32_0), 123)

    @skip_parfors_unsupported
    def test_unsigned_prange(self):
        @njit(parallel=True)
        def foo(a):
            r = types.uint64(3)
            s = types.uint64(0)
            for i in prange(r):
                s = s + a[i]
            return s

        a = List.empty_list(types.uint64)
        a.append(types.uint64(12))
        a.append(types.uint64(1))
        a.append(types.uint64(7))
        self.assertEqual(foo(a), 20)

    def test_compiled(self):
        @njit
        def producer():
            l = List.empty_list(int32)
            l.append(23)
            return l

        @njit
        def consumer(l):
            return l[0]

        l = producer()
        val = consumer(l)
        self.assertEqual(val, 23)

    def test_getitem_slice(self):
        """ Test getitem using a slice.

        This tests suffers from combinatorial explosion, so we parametrize it
        and compare results against the regular list in a quasi fuzzing
        approach.

        """
        # initialize regular list
        rl = list(range(10, 20))
        # initialize typed list
        tl = List.empty_list(int32)
        for i in range(10, 20):
            tl.append(i)
        # define the ranges
        start_range = list(range(-20, 30))
        stop_range = list(range(-20, 30))
        step_range = [-5, -4, -3, -2, -1, 1, 2, 3, 4, 5]

        # check that they are the same initially
        self.assertEqual(rl, list(tl))
        # check that copy by slice works, no start, no stop, no step
        self.assertEqual(rl[:], list(tl[:]))

        # start only
        for sa in start_range:
            self.assertEqual(rl[sa:], list(tl[sa:]))
        # stop only
        for so in stop_range:
            self.assertEqual(rl[:so], list(tl[:so]))
        # step only
        for se in step_range:
            self.assertEqual(rl[::se], list(tl[::se]))

        # start and stop
        for sa, so in product(start_range, stop_range):
            self.assertEqual(rl[sa:so], list(tl[sa:so]))
        # start and step
        for sa, se in product(start_range, step_range):
            self.assertEqual(rl[sa::se], list(tl[sa::se]))
        # stop and step
        for so, se in product(stop_range, step_range):
            self.assertEqual(rl[:so:se], list(tl[:so:se]))

        # start, stop and step
        for sa, so, se in product(start_range, stop_range, step_range):
            self.assertEqual(rl[sa:so:se], list(tl[sa:so:se]))

    def test_setitem_slice(self):
        """ Test setitem using a slice.

        This tests suffers from combinatorial explosion, so we parametrize it
        and compare results against the regular list in a quasi fuzzing
        approach.

        """

        def setup(start=10, stop=20):
            # initialize regular list
            rl_ = list(range(start, stop))
            # initialize typed list
            tl_ = List.empty_list(int32)
            # populate typed list
            for i in range(start, stop):
                tl_.append(i)
            # check they are the same
            self.assertEqual(rl_, list(tl_))
            return rl_, tl_

        ### Simple slicing ###

        # assign to itself
        rl, tl = setup()
        rl[:], tl[:] = rl, tl
        self.assertEqual(rl, list(tl))

        # extend self
        rl, tl = setup()
        rl[len(rl):], tl[len(tl):] = rl, tl
        self.assertEqual(rl, list(tl))
        # prepend self
        rl, tl = setup()
        rl[:0], tl[:0] = rl, tl
        self.assertEqual(rl, list(tl))
        # partial assign to self, with equal length
        rl, tl = setup()
        rl[3:5], tl[3:5] = rl[6:8], tl[6:8]
        self.assertEqual(rl, list(tl))
        # partial assign to self, with larger slice
        rl, tl = setup()
        rl[3:5], tl[3:5] = rl[6:9], tl[6:9]
        self.assertEqual(rl, list(tl))
        # partial assign to self, with smaller slice
        rl, tl = setup()
        rl[3:5], tl[3:5] = rl[6:7], tl[6:7]
        self.assertEqual(rl, list(tl))

        # extend
        rl, tl = setup()
        rl[len(rl):] = list(range(110, 120))
        tl[len(tl):] = to_tl(range(110,120))
        self.assertEqual(rl, list(tl))
        # extend empty
        rl, tl = setup(0, 0)
        rl[len(rl):] = list(range(110, 120))
        tl[len(tl):] = to_tl(range(110,120))
        self.assertEqual(rl, list(tl))
        # extend singleton
        rl, tl = setup(0, 1)
        rl[len(rl):] = list(range(110, 120))
        tl[len(tl):] = to_tl(range(110,120))
        self.assertEqual(rl, list(tl))

        # prepend
        rl, tl = setup()
        rl[:0], tl[:0] = list(range(110, 120)), to_tl(range(110,120))
        self.assertEqual(rl, list(tl))
        # prepend empty
        rl, tl = setup(0,0)
        rl[:0], tl[:0] = list(range(110, 120)), to_tl(range(110,120))
        self.assertEqual(rl, list(tl))
        # prepend singleton
        rl, tl = setup(0,1)
        rl[:0], tl[:0] = list(range(110, 120)), to_tl(range(110,120))
        self.assertEqual(rl, list(tl))

        # simple equal length assignment, just replace
        rl, tl = setup()
        rl[1:3], tl[1:3] = [100, 200], to_tl([100, 200])
        self.assertEqual(rl, list(tl))

        # slice for assignment is larger, need to replace and insert
        rl, tl = setup()
        rl[1:3], tl[1:3] = [100, 200, 300, 400], to_tl([100, 200, 300, 400])
        self.assertEqual(rl, list(tl))

        # slice for assignment is smaller, need to replace and delete
        rl, tl = setup()
        rl[1:3], tl[1:3] = [100], to_tl([100])
        self.assertEqual(rl, list(tl))

        # slice for assignment is smaller and item is empty, need to delete
        rl, tl = setup()
        rl[1:3], tl[1:3] = [], to_tl([])
        self.assertEqual(rl, list(tl))

        # Synonym for clear
        rl, tl = setup()
        rl[:], tl[:] = [], to_tl([])
        self.assertEqual(rl, list(tl))

        ### Extended slicing ###

        # replace every second element
        rl, tl = setup()
        rl[::2], tl[::2] = [100,200,300,400,500], to_tl([100,200,300,400,500])
        self.assertEqual(rl, list(tl))
        # replace every second element, backwards
        rl, tl = setup()
        rl[::-2], tl[::-2] = [100,200,300,400,500], to_tl([100,200,300,400,500])
        self.assertEqual(rl, list(tl))

        # reverse assign to itself
        rl, tl = setup()
        rl[::-1], tl[::-1] = rl, tl
        self.assertEqual(rl, list(tl))

    def test_setitem_slice_value_error(self):
        self.disable_leak_check()

        tl = List.empty_list(int32)
        for i in range(10,20):
            tl.append(i)

        assignment = List.empty_list(int32)
        for i in range(1, 4):
            assignment.append(i)

        with self.assertRaises(ValueError) as raises:
            tl[8:3:-1] = assignment
        self.assertIn(
            "length mismatch for extended slice and sequence",
            str(raises.exception),
        )

    def test_delitem_slice(self):
        """ Test delitem using a slice.

        This tests suffers from combinatorial explosion, so we parametrize it
        and compare results against the regular list in a quasi fuzzing
        approach.

        """

        def setup(start=10, stop=20):
            # initialize regular list
            rl_ = list(range(start, stop))
            # initialize typed list
            tl_ = List.empty_list(int32)
            # populate typed list
            for i in range(start, stop):
                tl_.append(i)
            # check they are the same
            self.assertEqual(rl_, list(tl_))
            return rl_, tl_

        # define the ranges
        start_range = list(range(-20, 30))
        stop_range = list(range(-20, 30))
        step_range = [-5, -4, -3, -2, -1, 1, 2, 3, 4, 5]

        rl, tl = setup()
        # check that they are the same initially
        self.assertEqual(rl, list(tl))
        # check that deletion of the whole list by slice works
        del rl[:]
        del tl[:]
        self.assertEqual(rl, list(tl))

        # start only
        for sa in start_range:
            rl, tl = setup()
            del rl[sa:]
            del tl[sa:]
            self.assertEqual(rl, list(tl))
        # stop only
        for so in stop_range:
            rl, tl = setup()
            del rl[:so]
            del tl[:so]
            self.assertEqual(rl, list(tl))
        # step only
        for se in step_range:
            rl, tl = setup()
            del rl[::se]
            del tl[::se]
            self.assertEqual(rl, list(tl))

        # start and stop
        for sa, so in product(start_range, stop_range):
            rl, tl = setup()
            del rl[sa:so]
            del tl[sa:so]
            self.assertEqual(rl, list(tl))
        # start and step
        for sa, se in product(start_range, step_range):
            rl, tl = setup()
            del rl[sa::se]
            del tl[sa::se]
            self.assertEqual(rl, list(tl))
        # stop and step
        for so, se in product(stop_range, step_range):
            rl, tl = setup()
            del rl[:so:se]
            del tl[:so:se]
            self.assertEqual(rl, list(tl))

        # start, stop and step
        for sa, so, se in product(start_range, stop_range, step_range):
            rl, tl = setup()
            del rl[sa:so:se]
            del tl[sa:so:se]
            self.assertEqual(rl, list(tl))

    def test_list_create_no_jit_using_empty_list(self):
        with override_config('DISABLE_JIT', True):
            with forbid_codegen():
                l = List.empty_list(types.int32)
                self.assertEqual(type(l), list)

    def test_list_create_no_jit_using_List(self):
        with override_config('DISABLE_JIT', True):
            with forbid_codegen():
                l = List()
                self.assertEqual(type(l), list)

    def test_catch_global_typed_list(self):
        @njit()
        def foo():
            x = List()
            for i in global_typed_list:
                x.append(i)

        expected_message = ("The use of a ListType[int32] type, assigned to "
                            "variable 'global_typed_list' in globals, is not "
                            "supported as globals are considered compile-time "
                            "constants and there is no known way to compile "
                            "a ListType[int32] type as a constant.")
        with self.assertRaises(TypingError) as raises:
            foo()
        self.assertIn(
            expected_message,
            str(raises.exception),
        )


class TestNoneType(MemoryLeakMixin, TestCase):

    def test_append_none(self):
        @njit
        def impl():
            l = List()
            l.append(None)
            return l

        self.assertEqual(impl.py_func(), impl())

    def test_len_none(self):
        @njit
        def impl():
            l = List()
            l.append(None)
            return len(l)

        self.assertEqual(impl.py_func(), impl())

    def test_getitem_none(self):
        @njit
        def impl():
            l = List()
            l.append(None)
            return l[0]

        self.assertEqual(impl.py_func(), impl())

    def test_setitem_none(self):
        @njit
        def impl():
            l = List()
            l.append(None)
            l[0] = None
            return l

        self.assertEqual(impl.py_func(), impl())

    def test_equals_none(self):
        @njit
        def impl():
            l = List()
            l.append(None)
            m = List()
            m.append(None)
            return l == m, l != m, l < m, l <= m, l > m, l >= m

        self.assertEqual(impl.py_func(), impl())

    def test_not_equals_none(self):
        @njit
        def impl():
            l = List()
            l.append(None)
            m = List()
            m.append(1)
            return l == m, l != m, l < m, l <= m, l > m, l >= m

        self.assertEqual(impl.py_func(), impl())

    def test_iter_none(self):
        @njit
        def impl():
            l = List()
            l.append(None)
            l.append(None)
            l.append(None)
            count = 0
            for i in l:
                count += 1
            return count

        self.assertEqual(impl.py_func(), impl())

    def test_none_typed_method_fails(self):
        """ Test that unsupported operations on List[None] raise. """
        def generate_function(line1, line2):
            context = {}
            exec(dedent("""
                from numba.typed import List
                def bar():
                    lst = List()
                    {}
                    {}
                """.format(line1, line2)), context)
            return njit(context["bar"])
        for line1, line2 in (
                ("lst.append(None)", "lst.pop()"),
                ("lst.append(None)", "lst.count(None)"),
                ("lst.append(None)", "lst.index(None)"),
                ("lst.append(None)", "lst.insert(0, None)"),
                (""                , "lst.insert(0, None)"),
                ("lst.append(None)", "lst.clear()"),
                ("lst.append(None)", "lst.copy()"),
                ("lst.append(None)", "lst.extend([None])"),
                ("",                 "lst.extend([None])"),
                ("lst.append(None)", "lst.remove(None)"),
                ("lst.append(None)", "lst.reverse()"),
                ("lst.append(None)", "None in lst"),
        ):
            with self.assertRaises(TypingError) as raises:
                foo = generate_function(line1, line2)
                foo()
            self.assertIn(
                "method support for List[None] is limited",
                str(raises.exception),
            )


class TestAllocation(MemoryLeakMixin, TestCase):

    def test_allocation(self):
        # kwarg version
        for i in range(16):
            tl = List.empty_list(types.int32, allocated=i)
            self.assertEqual(tl._allocated(), i)

        # posarg version
        for i in range(16):
            tl = List.empty_list(types.int32, i)
            self.assertEqual(tl._allocated(), i)

    def test_growth_and_shrinkage(self):
        tl = List.empty_list(types.int32)
        growth_before = {0: 0, 4:4, 8:8, 16:16}
        growth_after = {0: 4, 4:8, 8:16, 16:25}
        for i in range(17):
            if i in growth_before:
                self.assertEqual(growth_before[i], tl._allocated())
            tl.append(i)
            if i in growth_after:
                self.assertEqual(growth_after[i], tl._allocated())

        shrink_before = {17: 25, 12:25, 9:18, 6:12, 4:8, 3:6, 2:5, 1:4}
        shrink_after = {17: 25, 12:18, 9:12, 6:8, 4:6, 3:5, 2:4, 1:0}
        for i in range(17, 0, -1):
            if i in shrink_before:
                self.assertEqual(shrink_before[i], tl._allocated())
            tl.pop()
            if i in shrink_after:
                self.assertEqual(shrink_after[i], tl._allocated())


class TestExtend(MemoryLeakMixin, TestCase):

    def test_extend_other(self):
        @njit
        def impl(other):
            l = List.empty_list(types.int32)
            for x in range(10):
                l.append(x)
            l.extend(other)
            return l

        other = List.empty_list(types.int32)
        for x in range(10):
            other.append(x)

        expected = impl.py_func(other)
        got = impl(other)
        self.assertEqual(expected, got)

    def test_extend_self(self):
        @njit
        def impl():
            l = List.empty_list(types.int32)
            for x in range(10):
                l.append(x)
            l.extend(l)
            return l

        expected = impl.py_func()
        got = impl()
        self.assertEqual(expected, got)

    def test_extend_tuple(self):
        @njit
        def impl():
            l = List.empty_list(types.int32)
            for x in range(10):
                l.append(x)
            l.extend((100,200,300))
            return l

        expected = impl.py_func()
        got = impl()
        self.assertEqual(expected, got)


@njit
def cmp(a, b):
    return a < b, a <= b, a == b, a != b, a >= b, a > b


class TestComparisons(MemoryLeakMixin, TestCase):

    def _cmp_dance(self, expected, pa, pb, na, nb):
        # interpreter with regular list
        self.assertEqual(cmp.py_func(pa, pb), expected)

        # interpreter with typed-list
        py_got = cmp.py_func(na, nb)
        self.assertEqual(py_got, expected)

        # compiled with typed-list
        jit_got = cmp(na, nb)
        self.assertEqual(jit_got, expected)

    def test_empty_vs_empty(self):
        pa, pb = [], []
        na, nb = to_tl(pa), to_tl(pb)
        expected = False, True, True, False, True, False
        self._cmp_dance(expected, pa, pb, na, nb)

    def test_empty_vs_singleton(self):
        pa, pb = [], [0]
        na, nb = to_tl(pa), to_tl(pb)
        expected = True, True, False, True, False, False
        self._cmp_dance(expected, pa, pb, na, nb)

    def test_singleton_vs_empty(self):
        pa, pb = [0], []
        na, nb = to_tl(pa), to_tl(pb)
        expected = False, False, False, True, True, True
        self._cmp_dance(expected, pa, pb, na, nb)

    def test_singleton_vs_singleton_equal(self):
        pa, pb = [0], [0]
        na, nb = to_tl(pa), to_tl(pb)
        expected = False, True, True, False, True, False
        self._cmp_dance(expected, pa, pb, na, nb)

    def test_singleton_vs_singleton_less_than(self):
        pa, pb = [0], [1]
        na, nb = to_tl(pa), to_tl(pb)
        expected = True, True, False, True, False, False
        self._cmp_dance(expected, pa, pb, na, nb)

    def test_singleton_vs_singleton_greater_than(self):
        pa, pb = [1], [0]
        na, nb = to_tl(pa), to_tl(pb)
        expected = False, False, False, True, True, True
        self._cmp_dance(expected, pa, pb, na, nb)

    def test_equal(self):
        pa, pb = [1, 2, 3], [1, 2, 3]
        na, nb = to_tl(pa), to_tl(pb)
        expected = False, True, True, False, True, False
        self._cmp_dance(expected, pa, pb, na, nb)

    def test_first_shorter(self):
        pa, pb = [1, 2], [1, 2, 3]
        na, nb = to_tl(pa), to_tl(pb)
        expected = True, True, False, True, False, False
        self._cmp_dance(expected, pa, pb, na, nb)

    def test_second_shorter(self):
        pa, pb = [1, 2, 3], [1, 2]
        na, nb = to_tl(pa), to_tl(pb)
        expected = False, False, False, True, True, True
        self._cmp_dance(expected, pa, pb, na, nb)

    def test_first_less_than(self):
        pa, pb = [1, 2, 2], [1, 2, 3]
        na, nb = to_tl(pa), to_tl(pb)
        expected = True, True, False, True, False, False
        self._cmp_dance(expected, pa, pb, na, nb)

    def test_first_greater_than(self):
        pa, pb = [1, 2, 3], [1, 2, 2]
        na, nb = to_tl(pa), to_tl(pb)
        expected = False, False, False, True, True, True
        self._cmp_dance(expected, pa, pb, na, nb)

    def test_equals_non_list(self):
        l = to_tl([1, 2, 3])
        self.assertFalse(any(cmp.py_func(l, 1)))
        self.assertFalse(any(cmp(l, 1)))


class TestListInferred(TestCase):

    def test_simple_refine_append(self):
        @njit
        def foo():
            l = List()
            l.append(1)
            return l

        expected = foo.py_func()
        got = foo()
        self.assertEqual(expected, got)
        self.assertEqual(list(got), [1])
        self.assertEqual(typeof(got).item_type, typeof(1))

    def test_simple_refine_insert(self):
        @njit
        def foo():
            l = List()
            l.insert(0, 1)
            return l

        expected = foo.py_func()
        got = foo()
        self.assertEqual(expected, got)
        self.assertEqual(list(got), [1])
        self.assertEqual(typeof(got).item_type, typeof(1))

    def test_refine_extend_list(self):
        @njit
        def foo():
            a = List()
            b = List()
            for i in range(3):
                b.append(i)
            a.extend(b)
            return a

        expected = foo.py_func()
        got = foo()
        self.assertEqual(expected, got)
        self.assertEqual(list(got), [0, 1, 2])
        self.assertEqual(typeof(got).item_type, typeof(1))

    def test_refine_extend_set(self):
        @njit
        def foo():
            l = List()
            l.extend((0, 1, 2))
            return l

        expected = foo.py_func()
        got = foo()
        self.assertEqual(expected, got)
        self.assertEqual(list(got), [0, 1, 2])
        self.assertEqual(typeof(got).item_type, typeof(1))

    def test_refine_list_extend_iter(self):
        @njit
        def foo():
            l = List()
            d = Dict()
            d[0] = 0
            # d.keys() provides a DictKeysIterableType
            l.extend(d.keys())
            return l

        got = foo()
        self.assertEqual(0, got[0])


class TestListRefctTypes(MemoryLeakMixin, TestCase):

    def test_str_item(self):
        @njit
        def foo():
            l = List.empty_list(types.unicode_type)
            for s in ("a", "ab", "abc", "abcd"):
                l.append(s)
            return l

        l = foo()
        expected = ["a", "ab", "abc", "abcd"]
        for i, s in enumerate(expected):
            self.assertEqual(l[i], s)
        self.assertEqual(list(l), expected)
        # Test insert replacement
        l[3] = 'uxyz'
        self.assertEqual(l[3], 'uxyz')
        # Test list growth
        nelem = 100
        for i in range(4, nelem):
            l.append(str(i))
            self.assertEqual(l[i], str(i))

<<<<<<< HEAD
    def test_str_refcount(self):
        """TODO: does not belong here, just to investigate issue with get_refcount and NUMBA_OPT>0"""
        @njit
        def foo(a):
            return get_refcount(a)

        # LLVM seems to optimize away most increfs/decrefs at NUMBA_OPT>0, would have expected refcount of 2!!!
        self.assertEqual(foo(""), 2*(config.OPT == 0))

    @skip_py2
    @unittest.skipIf(config.OPT == 0, 'refcounts differ for NUMBA_OPT == 0')
=======
>>>>>>> 13ece9b9
    def test_str_item_refcount_replace(self):
        @njit
        def foo():
            # use some tricks to make ref-counted unicode
            i, j = 'ab', 'c'
            a = i + j
            m, n = 'zy', 'x'
            z = m + n
            l = List.empty_list(types.unicode_type)
            l.append(a)
            # This *should* dec' a and inc' z thus tests that items that are
            # replaced are also dec'ed.
            l[0] = z

            ra, rz = get_refcount(a), get_refcount(z)

            return l, ra, rz

        l, ra, rz = foo()
        print(l, ra, rz)
        try:
            self.assertEqual(l[0], "zyx")
            # refcounts are a little sensitive to optimization level and the implementation
            if not config.CAST_RETURNS_NEW_REFS and config.OPT > 0:
                self.assertEqual(ra, 1)
                self.assertEqual(rz, 2)
            elif config.OPT > 0:
                self.assertEqual(ra, 0)
                self.assertEqual(rz, 2)
        except AssertionError:
            del l   # make sure to clean-up, otherwise we get a false memory leak error on top
            raise

    def test_dict_as_item_in_list(self):
        @njit
        def foo():
            l = List.empty_list(Dict.empty(int32, int32))
            d = Dict.empty(int32, int32)
            d[0] = 1
            # This increments the refcount for d
            l.append(d)
            return get_refcount(d)

        c = foo()
        self.assertEqual(2, c)

    def test_dict_as_item_in_list_multi_refcount(self):
        @njit
        def foo():
            l = List.empty_list(Dict.empty(int32, int32))
            d = Dict.empty(int32, int32)
            d[0] = 1
            # This increments the refcount for d, twice
            l.append(d)
            l.append(d)
            return get_refcount(d)

        c = foo()
        self.assertEqual(3, c)

    def test_list_as_value_in_dict(self):
        @njit
        def foo():
            d = Dict.empty(int32, List.empty_list(int32))
            l = List.empty_list(int32)
            l.append(0)
            # This increments the refcount for l
            d[0] = l
            return get_refcount(l)

        c = foo()
        self.assertEqual(2, c)

    def test_list_as_item_in_list(self):
        nested_type = types.ListType(types.int32)
        @njit
        def foo():
            la = List.empty_list(nested_type)
            lb = List.empty_list(types.int32)
            lb.append(1)
            la.append(lb)
            return la

        expected = foo.py_func()
        got = foo()
        self.assertEqual(expected, got)

    def test_array_as_item_in_list(self):
        nested_type = types.Array(types.float64, 1, 'C')
        @njit
        def foo():
            l = List.empty_list(nested_type)
            a = np.zeros((1,))
            l.append(a)
            return l

        expected = foo.py_func()
        got = foo()
        # Need to compare the nested arrays
        self.assertTrue(np.all(expected[0] == got[0]))

    def test_jitclass_as_item_in_list(self):

        spec = [
            ('value', int32),               # a simple scalar field
            ('array', float32[:]),          # an array field
        ]

        @jitclass(spec)
        class Bag(object):
            def __init__(self, value):
                self.value = value
                self.array = np.zeros(value, dtype=np.float32)

            @property
            def size(self):
                return self.array.size

            def increment(self, val):
                for i in range(self.size):
                    self.array[i] += val
                return self.array

        @njit
        def foo():
            l = List()
            l.append(Bag(21))
            l.append(Bag(22))
            l.append(Bag(23))
            return l

        expected = foo.py_func()
        got = foo()

        def bag_equal(one, two):
            # jitclasses couldn't override __eq__ at time of writing
            self.assertEqual(one.value, two.value)
            np.testing.assert_allclose(one.array, two.array)

        [bag_equal(a, b) for a, b in zip(expected, got)]

    def test_storage_model_mismatch(self):
        # https://github.com/numba/numba/issues/4520
        # check for storage model mismatch in refcount ops generation
        lst = List()
        ref = [
            ("a", True, "a"),
            ("b", False, "b"),
            ("c", False, "c"),
        ]
        # populate
        for x in ref:
            lst.append(x)
        # test
        for i, x in enumerate(ref):
            self.assertEqual(lst[i], ref[i])

    def test_equals_on_list_with_dict_for_equal_lists(self):
        # https://github.com/numba/numba/issues/4879
        a, b = List(), Dict()
        b["a"] = 1
        a.append(b)

        c, d = List(), Dict()
        d["a"] = 1
        c.append(d)

        self.assertEqual(a, c)

    def test_equals_on_list_with_dict_for_unequal_dicts(self):
        # https://github.com/numba/numba/issues/4879
        a, b = List(), Dict()
        b["a"] = 1
        a.append(b)

        c, d = List(), Dict()
        d["a"] = 2
        c.append(d)

        self.assertNotEqual(a, c)

    def test_equals_on_list_with_dict_for_unequal_lists(self):
        # https://github.com/numba/numba/issues/4879
        a, b = List(), Dict()
        b["a"] = 1
        a.append(b)

        c, d, e = List(), Dict(), Dict()
        d["a"] = 1
        e["b"] = 2
        c.append(d)
        c.append(e)

        self.assertNotEqual(a, c)


class TestListSort(MemoryLeakMixin, TestCase):
    def setUp(self):
        super(TestListSort, self).setUp()
        np.random.seed(0)

    def make(self, ctor, data):
        lst = ctor()
        lst.extend(data)
        return lst

    def make_both(self, data):
        return {
            'py': self.make(list, data),
            'nb': self.make(List, data),
        }

    def test_sort_no_args(self):
        def udt(lst):
            lst.sort()
            return lst

        for nelem in [13, 29, 127]:
            my_lists = self.make_both(np.random.randint(0, nelem, nelem))
            self.assertEqual(list(udt(my_lists['nb'])), udt(my_lists['py']))

    def test_sort_all_args(self):
        def udt(lst, key, reverse):
            lst.sort(key=key, reverse=reverse)
            return lst

        possible_keys = [
            lambda x: -x,           # negative
            lambda x: 1 / (1 + x),  # make float
            lambda x: (x, -x),      # tuple
            lambda x: x,            # identity
        ]
        possible_reverse = [True, False]
        for key, reverse in product(possible_keys, possible_reverse):
            my_lists = self.make_both(np.random.randint(0, 100, 23))
            msg = "case for key={} reverse={}".format(key, reverse)
            self.assertEqual(
                list(udt(my_lists['nb'], key=key, reverse=reverse)),
                udt(my_lists['py'], key=key, reverse=reverse),
                msg=msg,
            )

    def test_sort_dispatcher_key(self):
        def udt(lst, key):
            lst.sort(key=key)
            return lst

        my_lists = self.make_both(np.random.randint(0, 100, 31))
        py_key = lambda x: x + 1
        nb_key = njit(lambda x: x + 1)
        # test typedlist with jitted function
        self.assertEqual(
            list(udt(my_lists['nb'], key=nb_key)),
            udt(my_lists['py'], key=py_key),
        )
        # test typedlist with and without jitted function
        self.assertEqual(
            list(udt(my_lists['nb'], key=nb_key)),
            list(udt(my_lists['nb'], key=py_key)),
        )

    def test_sort_in_jit_w_lambda_key(self):
        @njit
        def udt(lst):
            lst.sort(key=lambda x: -x)
            return lst

        lst = self.make(List, np.random.randint(0, 100, 31))
        self.assertEqual(udt(lst), udt.py_func(lst))

    def test_sort_in_jit_w_global_key(self):
        @njit
        def keyfn(x):
            return -x

        @njit
        def udt(lst):
            lst.sort(key=keyfn)
            return lst

        lst = self.make(List, np.random.randint(0, 100, 31))
        self.assertEqual(udt(lst), udt.py_func(lst))

    def test_sort_on_arrays(self):
        @njit
        def foo(lst):
            lst.sort(key=lambda arr: np.sum(arr))
            return lst

        arrays = [np.random.random(3) for _ in range(10)]
        my_lists = self.make_both(arrays)
        self.assertEqual(
            list(foo(my_lists['nb'])),
            foo.py_func(my_lists['py']),
        )<|MERGE_RESOLUTION|>--- conflicted
+++ resolved
@@ -4,28 +4,17 @@
 import numpy as np
 
 from numba import njit
-<<<<<<< HEAD
-from numba import int32, float32, types, prange, config
-from numba import jitclass, typeof
-from numba.typed import List, Dict
-from numba.utils import IS_PY3
-from numba.errors import TypingError
-from .support import (TestCase, MemoryLeakMixin, unittest, override_config,
-                      forbid_codegen)
-
-from numba.unsafe.refcount import dump_refcount, get_refcount
-=======
 from numba import int32, float32, prange
-from numba.core import types
+from numba.core import types, config
 from numba import typeof
 from numba.typed import List, Dict
 from numba.core.errors import TypingError
 from numba.tests.support import (TestCase, MemoryLeakMixin, override_config,
                                  forbid_codegen, skip_parfors_unsupported)
->>>>>>> 13ece9b9
 
 from numba.core.unsafe.refcount import get_refcount
 from numba.experimental import jitclass
+import unittest
 
 
 # global typed-list for testing purposes
@@ -870,20 +859,7 @@
             l.append(str(i))
             self.assertEqual(l[i], str(i))
 
-<<<<<<< HEAD
-    def test_str_refcount(self):
-        """TODO: does not belong here, just to investigate issue with get_refcount and NUMBA_OPT>0"""
-        @njit
-        def foo(a):
-            return get_refcount(a)
-
-        # LLVM seems to optimize away most increfs/decrefs at NUMBA_OPT>0, would have expected refcount of 2!!!
-        self.assertEqual(foo(""), 2*(config.OPT == 0))
-
-    @skip_py2
     @unittest.skipIf(config.OPT == 0, 'refcounts differ for NUMBA_OPT == 0')
-=======
->>>>>>> 13ece9b9
     def test_str_item_refcount_replace(self):
         @njit
         def foo():
@@ -906,7 +882,8 @@
         print(l, ra, rz)
         try:
             self.assertEqual(l[0], "zyx")
-            # refcounts are a little sensitive to optimization level and the implementation
+            # refcounts are a little sensitive to optimization
+            # level and the implementation
             if not config.CAST_RETURNS_NEW_REFS and config.OPT > 0:
                 self.assertEqual(ra, 1)
                 self.assertEqual(rz, 2)
@@ -914,7 +891,9 @@
                 self.assertEqual(ra, 0)
                 self.assertEqual(rz, 2)
         except AssertionError:
-            del l   # make sure to clean-up, otherwise we get a false memory leak error on top
+            # make sure to clean-up, otherwise we get a
+            # false memory leak error on top
+            del l
             raise
 
     def test_dict_as_item_in_list(self):
