--- conflicted
+++ resolved
@@ -119,14 +119,14 @@
     return x.rfind(y, start, end)
 
 
-<<<<<<< HEAD
 def replace_usecase(s, x, y):
     return s.replace(x, y)
 
 
 def replace_with_count_usecase(s, x, y, count):
     return s.replace(x, y, count)
-=======
+
+  
 def rindex_usecase(x, y):
     return x.rindex(y)
 
@@ -137,7 +137,6 @@
 
 def rindex_with_start_end_usecase(x, y, start, end):
     return x.rindex(y, start, end)
->>>>>>> adfdcdd2
 
 
 def index_usecase(x, y):
