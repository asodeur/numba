--- conflicted
+++ resolved
@@ -9,22 +9,13 @@
 
 import numpy as np
 
-<<<<<<< HEAD
-from numba import unittest_support as unittest
-from numba import njit, jit, types, errors, typing, compiler
-from numba.typed_passes import type_inference_stage
-from numba.targets.imputils import RefType
-from numba.targets.registry import cpu_target
-from numba.compiler import compile_isolated
-from .support import (TestCase, captured_stdout, tag, temp_directory,
-=======
 from numba import njit, jit
 from numba.core import types, errors, typing, compiler
 from numba.core.typed_passes import type_inference_stage
 from numba.core.registry import cpu_target
 from numba.core.compiler import compile_isolated
+from numba.core.imputils import RefType
 from numba.tests.support import (TestCase, captured_stdout, tag, temp_directory,
->>>>>>> 13ece9b9
                       override_config)
 from numba.core.errors import LoweringError
 import unittest
