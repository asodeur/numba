--- conflicted
+++ resolved
@@ -1160,7 +1160,6 @@
     return phinode
 
 
-<<<<<<< HEAD
 @builtin
 @implement('getitem', types.Kind(types.Array), types.intp)
 def getitem_array1d_intp(context, builder, sig, args):
@@ -1382,11 +1381,6 @@
 @implement('setitem', types.Kind(types.Array),
            types.slice3_type, types.Any)
 def setitem_array1d_slice(context, builder, sig, args):
-    # context - numba.targets.cpu.CPUContext object
-    # builder - llvm.core.Builder object
-    # sig - Signature object
-    # sig.args is the tuple of signature e.g. array(int64, 1d, C), slice3_type, int64
-    # args -- llvm.core.Instruction, a tuple of Instructions
     aryty, idxty, valty = sig.args
     ary, idx, val = args
     arystty = make_array(aryty)
@@ -1537,8 +1531,6 @@
 
     return rary._getvalue()
 
-=======
->>>>>>> fe6a514f
 #-------------------------------------------------------------------------------
 
 
