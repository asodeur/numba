from __future__ import print_function, absolute_import

import sys

import llvmlite.llvmpy.core as lc
import llvmlite.llvmpy.ee as le
import llvmlite.binding as ll

from numba import _dynfunc, config
from numba.callwrapper import PyCallWrapper
from .base import BaseContext, PYOBJECT
from numba import utils, cgutils, types
from numba.utils import cached_property
from numba.targets import (
<<<<<<< HEAD
    callconv, codegen, externals, intrinsics, cmathimpl, mathimpl,
    npyimpl, operatorimpl, printimpl)
=======
    codegen, externals, intrinsics, cmathimpl, mathimpl, npyimpl,
    operatorimpl, printimpl, randomimpl)
>>>>>>> a7b8600c
from .options import TargetOptions


# Keep those structures in sync with _dynfunc.c.

class ClosureBody(cgutils.Structure):
    _fields = [('env', types.pyobject)]


class EnvBody(cgutils.Structure):
    _fields = [
        ('globals', types.pyobject),
        ('consts', types.pyobject),
    ]


class CPUContext(BaseContext):
    """
    Changes BaseContext calling convention
    """
    # Overrides
    def create_module(self, name):
        return self._internal_codegen._create_empty_module(name)

    def init(self):
        self.native_funcs = utils.UniqueDict()
        self.is32bit = (utils.MACHINE_BITS == 32)

        # Map external C functions.
        externals.c_math_functions.install()
        externals.c_numpy_functions.install()

        # Add target specific implementations
        self.insert_func_defn(cmathimpl.registry.functions)
        self.insert_func_defn(mathimpl.registry.functions)
        self.insert_func_defn(npyimpl.registry.functions)
        self.insert_func_defn(operatorimpl.registry.functions)
        self.insert_func_defn(printimpl.registry.functions)
        self.insert_func_defn(randomimpl.registry.functions)

        self._internal_codegen = codegen.JITCPUCodegen("numba.exec")

    @property
    def target_data(self):
        return self._internal_codegen.target_data

    def aot_codegen(self, name):
        return codegen.AOTCPUCodegen(name)

    def jit_codegen(self):
        return self._internal_codegen

    @cached_property
    def call_conv(self):
        return callconv.CPUCallConv(self)

    def get_env_from_closure(self, builder, clo):
        """
        From the pointer *clo* to a _dynfunc.Closure, get a pointer
        to the enclosed _dynfunc.Environment.
        """
        clo_body_ptr = cgutils.pointer_add(
            builder, clo, _dynfunc._impl_info['offset_closure_body'])
        clo_body = ClosureBody(self, builder, ref=clo_body_ptr, cast_ref=True)
        return clo_body.env

    def get_env_body(self, builder, envptr):
        """
        From the given *envptr* (a pointer to a _dynfunc.Environment object),
        get a EnvBody allowing structured access to environment fields.
        """
        body_ptr = cgutils.pointer_add(
            builder, envptr, _dynfunc._impl_info['offset_env_body'])
        return EnvBody(self, builder, ref=body_ptr, cast_ref=True)

    def remove_native_function(self, func):
        """
        Remove internal references to nonpython mode function *func*.
        KeyError is raised if the function isn't known to us.
        """
        del self.native_funcs[func]

    def post_lowering(self, func):
        mod = func.module

        if (sys.platform.startswith('linux') or
                sys.platform.startswith('win32')):
            intrinsics.fix_powi_calls(mod)

        if self.is32bit:
            # 32-bit machine needs to replace all 64-bit div/rem to avoid
            # calls to compiler-rt
            intrinsics.fix_divmod(mod)

    def create_cpython_wrapper(self, library, fndesc, call_helper,
                               release_gil=False):
        wrapper_module = self.create_module("wrapper")
        fnty = self.call_conv.get_function_type(fndesc.restype, fndesc.argtypes)
        wrapper_callee = wrapper_module.add_function(fnty, fndesc.llvm_func_name)
        builder = PyCallWrapper(self, wrapper_module, wrapper_callee,
                                fndesc, call_helper=call_helper,
                                release_gil=release_gil)
        builder.build()
        library.add_ir_module(wrapper_module)

    def get_executable(self, library, fndesc, env):
        """
        Returns
        -------
        (cfunc, fnptr)

        - cfunc
            callable function (Can be None)
        - fnptr
            callable function address
        - env
            an execution environment (from _dynfunc)
        """
        func = library.get_function(fndesc.llvm_func_name)
        wrapper = library.get_function(fndesc.llvm_cpython_wrapper_name)

        # Code generation
        baseptr = library.get_pointer_to_function(func.name)
        fnptr = library.get_pointer_to_function(wrapper.name)

        cfunc = _dynfunc.make_function(fndesc.lookup_module(),
                                       fndesc.qualname.split('.')[-1],
                                       fndesc.doc, fnptr, env)

        if fndesc.native:
            self.native_funcs[cfunc] = fndesc.llvm_func_name, baseptr

        return cfunc

    def calc_array_sizeof(self, ndim):
        '''
        Calculate the size of an array struct on the CPU target
        '''
        aryty = types.Array(types.int32, ndim, 'A')
        return self.get_abi_sizeof(self.get_value_type(aryty))


# ----------------------------------------------------------------------------
# TargetOptions

class CPUTargetOptions(TargetOptions):
    OPTIONS = {
        "nopython": bool,
        "nogil": bool,
        "forceobj": bool,
        "looplift": bool,
        "wraparound": bool,
        "boundcheck": bool,
    }


# ----------------------------------------------------------------------------
# Internal

def remove_refct_calls(func):
    """
    Remove redundant incref/decref within on a per block basis
    """
    for bb in func.basic_blocks:
        remove_null_refct_call(bb)
        remove_refct_pairs(bb)


def remove_null_refct_call(bb):
    """
    Remove refct api calls to NULL pointer
    """
    pass
    ## Skipped for now
    # for inst in bb.instructions:
    #     if isinstance(inst, lc.CallOrInvokeInstruction):
    #         fname = inst.called_function.name
    #         if fname == "Py_IncRef" or fname == "Py_DecRef":
    #             arg = inst.args[0]
    #             print(type(arg))
    #             if isinstance(arg, lc.ConstantPointerNull):
    #                 inst.erase_from_parent()


def remove_refct_pairs(bb):
    """
    Remove incref decref pairs on the same variable
    """

    didsomething = True

    while didsomething:
        didsomething = False

        increfs = {}
        decrefs = {}

        # Mark
        for inst in bb.instructions:
            if isinstance(inst, lc.CallOrInvokeInstruction):
                fname = inst.called_function.name
                if fname == "Py_IncRef":
                    arg = inst.operands[0]
                    increfs[arg] = inst
                elif fname == "Py_DecRef":
                    arg = inst.operands[0]
                    decrefs[arg] = inst

        # Sweep
        for val in increfs.keys():
            if val in decrefs:
                increfs[val].erase_from_parent()
                decrefs[val].erase_from_parent()
                didsomething = True<|MERGE_RESOLUTION|>--- conflicted
+++ resolved
@@ -12,13 +12,8 @@
 from numba import utils, cgutils, types
 from numba.utils import cached_property
 from numba.targets import (
-<<<<<<< HEAD
     callconv, codegen, externals, intrinsics, cmathimpl, mathimpl,
-    npyimpl, operatorimpl, printimpl)
-=======
-    codegen, externals, intrinsics, cmathimpl, mathimpl, npyimpl,
-    operatorimpl, printimpl, randomimpl)
->>>>>>> a7b8600c
+    npyimpl, operatorimpl, printimpl, randomimpl)
 from .options import TargetOptions
 
 
