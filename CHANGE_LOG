--- conflicted
+++ resolved
@@ -1,5 +1,3 @@
-<<<<<<< HEAD
-=======
 Version 0.36.2
 --------------
 
@@ -9,7 +7,6 @@
 * PR #2652: Add support for CUDA 9.
 
 
->>>>>>> 540650db
 Version 0.36.1
 --------------
 
@@ -144,11 +141,7 @@
 Misc fixes/enhancements:
 
 * PR #2455: add contextual information to runtime errors
-<<<<<<< HEAD
-* PR #2470: Fixes #2458, poor performance in np.median 
-=======
 * PR #2470: Fixes #2458, poor performance in np.median
->>>>>>> 540650db
 * PR #2471: Ensure LLVM threadsafety in {g,}ufunc building.
 * PR #2494: Update doc theme
 * PR #2503: Remove hacky code added in 2482 and feature enhancement
