try:
    # Try to use setuptools so as to enable support of the special
    # "Microsoft Visual C++ Compiler for Python 2.7" (http://aka.ms/vcpython27)
    # for building under Windows.
    # Note setuptools >= 6.0 is required for this.
    from setuptools import setup, Extension
except ImportError:
    from distutils.core import setup, Extension

from distutils.command import build
from distutils.spawn import spawn
from distutils import sysconfig
import sys
import os

import versioneer

if sys.platform.startswith('linux'):
    # Patch for #2555 to make wheels without libpython
    sysconfig.get_config_vars()['Py_ENABLE_SHARED'] = 0


class build_doc(build.build):
    description = "build documentation"

    def run(self):
        spawn(['make', '-C', 'docs', 'html'])


versioneer.VCS = 'git'
versioneer.versionfile_source = 'numba/_version.py'
versioneer.versionfile_build = 'numba/_version.py'
versioneer.tag_prefix = ''
versioneer.parentdir_prefix = 'numba-'

cmdclass = versioneer.get_cmdclass()
cmdclass['build_doc'] = build_doc


GCCFLAGS = ["-std=c89", "-Wdeclaration-after-statement", "-Werror"]

if os.environ.get("NUMBA_GCC_FLAGS"):
    CFLAGS = GCCFLAGS
else:
    CFLAGS = ['-g']

install_name_tool_fixer = []
if sys.platform == 'darwin':
    install_name_tool_fixer += ['-headerpad_max_install_names']


def is_building():
    """
    Parse the setup.py command and return whether a build is requested.
    If False is returned, only an informational command is run.
    If True is returned, information about C extensions will have to
    be passed to the setup() function.
    """
    if len(sys.argv) < 2:
        # User forgot to give an argument probably, let setuptools handle that.
        return True

    info_commands = ['--help-commands', '--name', '--version', '-V',
                     '--fullname', '--author', '--author-email',
                     '--maintainer', '--maintainer-email', '--contact',
                     '--contact-email', '--url', '--license', '--description',
                     '--long-description', '--platforms', '--classifiers',
                     '--keywords', '--provides', '--requires', '--obsoletes']
    # Add commands that do more than print info, but also don't need
    # any build step.
    info_commands.extend(['egg_info', 'install_egg_info', 'rotate'])

    for command in info_commands:
        if command in sys.argv[1:]:
            return False

    return True


def get_ext_modules():
    """
    Return a list of Extension instances for the setup() call.
    """
    # Note we don't import Numpy at the toplevel, since setup.py
    # should be able to run without Numpy for pip to discover the
    # build dependencies
    import numpy.distutils.misc_util as np_misc

    # Inject required options for extensions compiled against the Numpy
    # C API (include dirs, library dirs etc.)
    np_compile_args = np_misc.get_info('npymath')

    if sys.platform.startswith('win'):
        cpp11flags = []
        ompflags = ['-openmp']
    else:
        cpp11flags = ['-std=c++11']
        ompflags = ['-fopenmp']

    ext_dynfunc = Extension(name='numba._dynfunc',
                            sources=['numba/_dynfuncmod.c'],
                            extra_compile_args=CFLAGS,
                            depends=['numba/_pymodule.h',
                                     'numba/_dynfunc.c'])

    ext_dispatcher = Extension(name="numba._dispatcher",
                               sources=['numba/_dispatcher.c',
                                        'numba/_typeof.c',
                                        'numba/_hashtable.c',
                                        'numba/_dispatcherimpl.cpp',
                                        'numba/typeconv/typeconv.cpp'],
                               depends=["numba/_pymodule.h",
                                        "numba/_dispatcher.h",
                                        "numba/_typeof.h",
                                        "numba/_hashtable.h"],
                               **np_compile_args)

    ext_helperlib = Extension(name="numba._helperlib",
                              sources=["numba/_helpermod.c",
                                       "numba/_math_c99.c"],
                              extra_compile_args=CFLAGS,
                              extra_link_args=install_name_tool_fixer,
                              depends=["numba/_pymodule.h",
                                       "numba/_math_c99.h",
                                       "numba/_helperlib.c",
                                       "numba/_lapack.c",
                                       "numba/_npymath_exports.c",
                                       "numba/_random.c",
                                       "numba/mathnames.inc"],
                              **np_compile_args)

    ext_typeconv = Extension(name="numba.typeconv._typeconv",
                             sources=["numba/typeconv/typeconv.cpp",
                                      "numba/typeconv/_typeconv.cpp"],
                             depends=["numba/_pymodule.h"],
                             )

    ext_npyufunc_ufunc = Extension(name="numba.npyufunc._internal",
                                   sources=["numba/npyufunc/_internal.c"],
                                   depends=["numba/npyufunc/_ufunc.c",
                                            "numba/npyufunc/_internal.h",
                                            "numba/_pymodule.h"],
                                   **np_compile_args)

<<<<<<< HEAD
    # Search for Intel TBB, first check env var TBB_ROOT then conda locations
    tbb_root = os.getenv('TBB_ROOT')
    if not tbb_root:
        path2check = [os.path.split(os.path.split(sys.executable)[0])[0]]
        path2check += [os.getenv(n, '') for n in ['CONDA_PREFIX', 'PREFIX']]
        if sys.platform.startswith('win'):
            path2check += [os.path.join(p, 'Library') for p in path2check]
        for p in path2check:
            if p and os.path.isfile(os.path.join(p, 'include', 'tbb', 'tbb.h')):
                tbb_root = p  # the latest is used

    ext_npyufunc_workqueue_impls = []

    if tbb_root:
        print("Using Intel TBB from:", tbb_root)
        ext_npyufunc_tbb_workqueue = Extension(
            name='numba.npyufunc.tbb_workqueue',
            sources=['numba/npyufunc/tbbpool.cpp', 'numba/npyufunc/gufunc_scheduler.cpp'],
            depends=['numba/npyufunc/workqueue.h'],
            include_dirs=[os.path.join(tbb_root, 'include')],
            extra_compile_args=[] if sys.platform.startswith('win') else ['-std=c++11'],
            libraries   =['tbb'],
            library_dirs=[os.path.join(tbb_root, 'lib', 'intel64', 'gcc4.4'),  # for Linux
                          os.path.join(tbb_root, 'lib'),                       # for MacOS
                          os.path.join(tbb_root, 'lib', 'intel64', 'vc_mt'),   # for Windows
                         ],
            )
        ext_npyufunc_workqueue_impls.append(ext_npyufunc_tbb_workqueue)

    # Build the Numba workqueue implementation irrespective of whether the TBB
    # version is built. Users can select a backend via env vars.
    ext_npyufunc_workqueue = Extension(
        name='numba.npyufunc.workqueue',
        sources=['numba/npyufunc/workqueue.c', 'numba/npyufunc/gufunc_scheduler.cpp'],
        depends=['numba/npyufunc/workqueue.h'])
    ext_npyufunc_workqueue_impls.append(ext_npyufunc_workqueue)
=======
    ext_npyufunc_workqueue = Extension( name='numba.npyufunc.workqueue',
                                        sources=['numba/npyufunc/workqueue.c',
                                         'numba/npyufunc/gufunc_scheduler.cpp'],
                                        depends=['numba/npyufunc/workqueue.h'])

    ext_npyufunc_omppool = Extension( name='numba.npyufunc.omppool',
                                      sources=['numba/npyufunc/omppool.cpp',
                                               'numba/npyufunc/gufunc_scheduler.cpp'],
                                      depends=['numba/npyufunc/workqueue.h'],
                                      extra_compile_args=ompflags + cpp11flags)
>>>>>>> 29cd96c1

    ext_mviewbuf = Extension(name='numba.mviewbuf',
                             extra_link_args=install_name_tool_fixer,
                             sources=['numba/mviewbuf.c'])

    ext_nrt_python = Extension(name='numba.runtime._nrt_python',
                               sources=['numba/runtime/_nrt_pythonmod.c',
                                        'numba/runtime/nrt.c'],
                               depends=['numba/runtime/nrt.h',
                                        'numba/_pymodule.h',
                                        'numba/runtime/_nrt_python.c'],
                               **np_compile_args)

    ext_jitclass_box = Extension(name='numba.jitclass._box',
                                 sources=['numba/jitclass/_box.c'],
                                 depends=['numba/_pymodule.h'],
                                 )

    ext_cuda_extras = Extension(name='numba.cuda.cudadrv._extras',
                                sources=['numba/cuda/cudadrv/_extras.c'],
                                depends=['numba/_pymodule.h'],
                                include_dirs=["numba"])

<<<<<<< HEAD
    ext_modules = [ext_dynfunc, ext_dispatcher, ext_helperlib, ext_typeconv,
                   ext_npyufunc_ufunc, ext_mviewbuf, ext_nrt_python,
                   ext_jitclass_box, ext_cuda_extras]

    ext_modules += ext_npyufunc_workqueue_impls
=======
    ext_modules = [ext_dynfunc, ext_dispatcher,
                   ext_helperlib, ext_typeconv, ext_npyufunc_omppool,
                   ext_npyufunc_ufunc, ext_npyufunc_workqueue, ext_mviewbuf,
                   ext_nrt_python, ext_jitclass_box, ext_cuda_extras]
>>>>>>> 29cd96c1

    tbb_root = os.getenv('TBBROOT')
    if not tbb_root:
        path2check = [os.path.join(*sys.executable.split(os.sep)[:-2])]
        path2check += [os.getenv(n) for n in ['CONDA_PREFIX', 'PREFIX']]
        if sys.platform.startswith('win'):
            path2check += [os.path.join(p, 'Library') for p in path2check]
        for p in path2check:
            if p and os.path.isfile(os.path.join(p, 'include', 'tbb', 'tbb.h')):
                tbb_root = p  # the latest is used

    if tbb_root:
        print("Using TBBROOT=", tbb_root)
        ext_npyufunc_tbb = Extension(
            name='numba.npyufunc.tbbpool',
            sources=['numba/npyufunc/tbbpool.cpp',
                     'numba/npyufunc/gufunc_scheduler.cpp'],
            depends=['numba/npyufunc/workqueue.h'],
            include_dirs=[os.path.join(tbb_root, 'include')],
            extra_compile_args = cpp11flags,
            libraries   =['tbb'],
            library_dirs=[os.path.join(tbb_root, 'lib', 'intel64', 'gcc4.4'),  # for Linux
                          os.path.join(tbb_root, 'lib'),                       # for MacOS
                          os.path.join(tbb_root, 'lib', 'intel64', 'vc_mt'),   # for Windows
                         ],
            )
        ext_modules += [ext_npyufunc_tbb]

    return ext_modules


def find_packages(root_dir, root_name):
    """
    Recursively find packages in *root_dir*.
    """
    packages = []
    def rec(path, pkg_name):
        packages.append(pkg_name)
        for fn in sorted(os.listdir(path)):
            subpath = os.path.join(path, fn)
            if os.path.exists(os.path.join(subpath, "__init__.py")):
                subname = "%s.%s" % (pkg_name, fn)
                rec(subpath, subname)
    rec(root_dir, root_name)
    return packages

packages = find_packages("numba", "numba")


build_requires = ['numpy']

install_requires = ['llvmlite>=0.25.0dev0', 'numpy']
if sys.version_info < (3, 4):
    install_requires.extend(['enum34', 'singledispatch'])
if sys.version_info < (3, 3):
    install_requires.append('funcsigs')

metadata = dict(
    name='numba',
    description="compiling Python code using LLVM",
    version=versioneer.get_version(),

    classifiers=[
        "Development Status :: 4 - Beta",
        "Intended Audience :: Developers",
        "License :: OSI Approved :: BSD License",
        "Operating System :: OS Independent",
        "Programming Language :: Python",
        "Programming Language :: Python :: 2.7",
        "Programming Language :: Python :: 3.4",
        "Programming Language :: Python :: 3.5",
        "Programming Language :: Python :: 3.6",
        "Programming Language :: Python :: 3.7",
        "Topic :: Software Development :: Compilers",
    ],
    package_data={
        # HTML templates for type annotations
        "numba.annotations": ["*.html"],
        # Various test data
        "numba.cuda.tests.cudadrv.data": ["*.ptx"],
        "numba.hsa.tests.hsadrv": ["*.brig"],
        "numba.tests": ["pycc_distutils_usecase/*.py"],
        # Some C files are needed by pycc
        "numba": ["*.c", "*.h"],
        "numba.pycc": ["*.c", "*.h"],
        "numba.runtime": ["*.c", "*.h"],
    },
    scripts=["numba/pycc/pycc", "bin/numba"],
    author="Anaconda, Inc.",
    author_email="numba-users@continuum.io",
    url="http://numba.github.com",
    packages=packages,
    setup_requires=build_requires,
    install_requires=install_requires,
    license="BSD",
    cmdclass=cmdclass,
    )

with open('README.rst') as f:
    metadata['long_description'] = f.read()

if is_building():
    metadata['ext_modules'] = get_ext_modules()

setup(**metadata)<|MERGE_RESOLUTION|>--- conflicted
+++ resolved
@@ -90,12 +90,6 @@
     # C API (include dirs, library dirs etc.)
     np_compile_args = np_misc.get_info('npymath')
 
-    if sys.platform.startswith('win'):
-        cpp11flags = []
-        ompflags = ['-openmp']
-    else:
-        cpp11flags = ['-std=c++11']
-        ompflags = ['-fopenmp']
 
     ext_dynfunc = Extension(name='numba._dynfunc',
                             sources=['numba/_dynfuncmod.c'],
@@ -142,7 +136,7 @@
                                             "numba/_pymodule.h"],
                                    **np_compile_args)
 
-<<<<<<< HEAD
+
     # Search for Intel TBB, first check env var TBB_ROOT then conda locations
     tbb_root = os.getenv('TBB_ROOT')
     if not tbb_root:
@@ -157,6 +151,13 @@
     ext_npyufunc_workqueue_impls = []
 
     if tbb_root:
+        if sys.platform.startswith('win'):
+            cpp11flags = []
+            ompflags = ['-openmp']
+        else:
+            cpp11flags = ['-std=c++11']
+            ompflags = ['-fopenmp']
+
         print("Using Intel TBB from:", tbb_root)
         ext_npyufunc_tbb_workqueue = Extension(
             name='numba.npyufunc.tbb_workqueue',
@@ -172,6 +173,15 @@
             )
         ext_npyufunc_workqueue_impls.append(ext_npyufunc_tbb_workqueue)
 
+        ext_npyufunc_omppool = Extension( name='numba.npyufunc.omppool',
+                                    sources=['numba/npyufunc/omppool.cpp',
+                                            'numba/npyufunc/gufunc_scheduler.cpp'],
+                                    depends=['numba/npyufunc/workqueue.h'],
+                                    extra_compile_args=ompflags + cpp11flags)
+
+        ext_npyufunc_workqueue_impls.append(ext_npyufunc_omppool)
+
+
     # Build the Numba workqueue implementation irrespective of whether the TBB
     # version is built. Users can select a backend via env vars.
     ext_npyufunc_workqueue = Extension(
@@ -179,18 +189,7 @@
         sources=['numba/npyufunc/workqueue.c', 'numba/npyufunc/gufunc_scheduler.cpp'],
         depends=['numba/npyufunc/workqueue.h'])
     ext_npyufunc_workqueue_impls.append(ext_npyufunc_workqueue)
-=======
-    ext_npyufunc_workqueue = Extension( name='numba.npyufunc.workqueue',
-                                        sources=['numba/npyufunc/workqueue.c',
-                                         'numba/npyufunc/gufunc_scheduler.cpp'],
-                                        depends=['numba/npyufunc/workqueue.h'])
-
-    ext_npyufunc_omppool = Extension( name='numba.npyufunc.omppool',
-                                      sources=['numba/npyufunc/omppool.cpp',
-                                               'numba/npyufunc/gufunc_scheduler.cpp'],
-                                      depends=['numba/npyufunc/workqueue.h'],
-                                      extra_compile_args=ompflags + cpp11flags)
->>>>>>> 29cd96c1
+
 
     ext_mviewbuf = Extension(name='numba.mviewbuf',
                              extra_link_args=install_name_tool_fixer,
@@ -214,18 +213,12 @@
                                 depends=['numba/_pymodule.h'],
                                 include_dirs=["numba"])
 
-<<<<<<< HEAD
     ext_modules = [ext_dynfunc, ext_dispatcher, ext_helperlib, ext_typeconv,
                    ext_npyufunc_ufunc, ext_mviewbuf, ext_nrt_python,
                    ext_jitclass_box, ext_cuda_extras]
 
     ext_modules += ext_npyufunc_workqueue_impls
-=======
-    ext_modules = [ext_dynfunc, ext_dispatcher,
-                   ext_helperlib, ext_typeconv, ext_npyufunc_omppool,
-                   ext_npyufunc_ufunc, ext_npyufunc_workqueue, ext_mviewbuf,
-                   ext_nrt_python, ext_jitclass_box, ext_cuda_extras]
->>>>>>> 29cd96c1
+
 
     tbb_root = os.getenv('TBBROOT')
     if not tbb_root:
