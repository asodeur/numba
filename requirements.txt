numpy>=1.10
<<<<<<< HEAD
llvmlite>=0.23
colorama>=0.3.9
=======
llvmlite>=0.24
>>>>>>> 4e495666
argparse
funcsigs ; python_version < '3.4'
singledispatch ; python_version < '3.4'<|MERGE_RESOLUTION|>--- conflicted
+++ resolved
@@ -1,10 +1,5 @@
 numpy>=1.10
-<<<<<<< HEAD
-llvmlite>=0.23
-colorama>=0.3.9
-=======
 llvmlite>=0.24
->>>>>>> 4e495666
 argparse
 funcsigs ; python_version < '3.4'
 singledispatch ; python_version < '3.4'